--- conflicted
+++ resolved
@@ -747,8 +747,6 @@
             return markup;
         };
 
-<<<<<<< HEAD
-=======
         var controllerServiceActionFormatter = function (row, cell, value, columnDef, dataContext) {
             var markup = '';
 
@@ -769,115 +767,11 @@
             return markup;
         };
 
->>>>>>> d122a836
         // define the column model for the controller services table
         var controllerServicesColumns = [
             {id: 'moreDetails', name: '&nbsp;', resizable: false, formatter: moreControllerServiceDetails, sortable: false, width: 50, maxWidth: 50},
             {id: 'name', field: 'name', name: 'Name', sortable: true, resizable: true},
             {id: 'type', field: 'type', name: 'Type', formatter: typeFormatter, sortable: true, resizable: true},
-<<<<<<< HEAD
-            {id: 'state', field: 'state', name: 'State', sortable: true, resizeable: true}
-        ];
-
-        // only show availability when clustered
-        if (nf.Canvas.isClustered()) {
-            controllerServicesColumns.push({id: 'availability', field: 'availability', name: 'Availability', formatter: availabilityFormatter, sortable: true, resizeable: true});
-        }
-
-        // only DFM can edit controller services
-        if (nf.Common.isDFM()) {
-            var controllerServiceActionFormatter = function (row, cell, value, columnDef, dataContext) {
-                var markup = '';
-
-                if (dataContext.state === 'ENABLED' || dataContext.state === 'ENABLING') {
-                    markup += '<img src="images/iconDisable.png" title="Disable" class="pointer disable-controller-service" style="margin-top: 2px;" />&nbsp;';
-                } else if (dataContext.state === 'DISABLED') {
-                    markup += '<img src="images/iconEdit.png" title="Edit" class="pointer edit-controller-service" style="margin-top: 2px;" />&nbsp;';
-
-                    // only enable the enable icon if the service has no validation errors
-                    if (nf.Common.isEmpty(dataContext.validationErrors)) {
-                        markup += '<img src="images/iconEnable.png" title="Enable" class="pointer enable-controller-service" style="margin-top: 2px;"/>&nbsp;';
-                    }
-
-                    markup += '<img src="images/iconDelete.png" title="Remove" class="pointer delete-controller-service" style="margin-top: 2px;" />&nbsp;';
-                }
-
-                return markup;
-            };
-
-            controllerServicesColumns.push({id: 'actions', name: '&nbsp;', resizable: false, formatter: controllerServiceActionFormatter, sortable: false, width: 75, maxWidth: 75});
-        }
-
-        // initialize the dataview
-        var controllerServicesData = new Slick.Data.DataView({
-            inlineFilters: false
-        });
-        controllerServicesData.setItems([]);
-
-        // initialize the sort
-        sort({
-            columnId: 'name',
-            sortAsc: true
-        }, controllerServicesData);
-
-        // initialize the grid
-        var controllerServicesGrid = new Slick.Grid('#controller-services-table', controllerServicesData, controllerServicesColumns, gridOptions);
-        controllerServicesGrid.setSelectionModel(new Slick.RowSelectionModel());
-        controllerServicesGrid.registerPlugin(new Slick.AutoTooltips());
-        controllerServicesGrid.setSortColumn('name', true);
-        controllerServicesGrid.onSort.subscribe(function (e, args) {
-            sort({
-                columnId: args.sortCol.field,
-                sortAsc: args.sortAsc
-            }, controllerServicesData);
-        });
-
-        // configure a click listener
-        controllerServicesGrid.onClick.subscribe(function (e, args) {
-            var target = $(e.target);
-
-            // get the service at this row
-            var controllerService = controllerServicesData.getItem(args.row);
-
-            // determine the desired action
-            if (controllerServicesGrid.getColumns()[args.cell].id === 'actions') {
-                if (target.hasClass('edit-controller-service')) {
-                    nf.ControllerService.showConfiguration(controllerService);
-                } else if (target.hasClass('enable-controller-service')) {
-                    nf.ControllerService.enable(controllerService);
-                } else if (target.hasClass('disable-controller-service')) {
-                    nf.ControllerService.disable(controllerService);
-                } else if (target.hasClass('delete-controller-service')) {
-                    nf.ControllerService.remove(controllerService);
-                }
-            } else if (controllerServicesGrid.getColumns()[args.cell].id === 'moreDetails') {
-                if (target.hasClass('view-controller-service')) {
-
-                }
-            }
-        });
-
-        // wire up the dataview to the grid
-        controllerServicesData.onRowCountChanged.subscribe(function (e, args) {
-            controllerServicesGrid.updateRowCount();
-            controllerServicesGrid.render();
-        });
-        controllerServicesData.onRowsChanged.subscribe(function (e, args) {
-            controllerServicesGrid.invalidateRows(args.rows);
-            controllerServicesGrid.render();
-        });
-        controllerServicesData.syncGridSelection(controllerServicesGrid, true);
-
-        // hold onto an instance of the grid
-        $('#controller-services-table').data('gridInstance', controllerServicesGrid).on('mouseenter', 'div.slick-cell', function (e) {
-            var errorIcon = $(this).find('img.has-errors');
-            if (errorIcon.length && !errorIcon.data('qtip')) {
-                var serviceId = $(this).find('span.row-id').text();
-
-                // get the service item
-                var item = controllerServicesData.getItemById(serviceId);
-
-=======
             {id: 'state', field: 'state', name: 'State', sortable: true, resizeable: true},
             {id: 'actions', name: '&nbsp;', resizable: false, formatter: controllerServiceActionFormatter, sortable: false, width: 90, maxWidth: 90}
         ];
@@ -964,7 +858,6 @@
                 // get the service item
                 var item = controllerServicesData.getItemById(serviceId);
 
->>>>>>> d122a836
                 // format the errors
                 var tooltip = nf.Common.formatUnorderedList(item.validationErrors);
 
@@ -1406,8 +1299,6 @@
             }
             return markup;
         };
-<<<<<<< HEAD
-=======
         
         var reportingTaskRunStatusFormatter = function (row, cell, value, columnDef, dataContext) {
             // determine the appropriate label
@@ -1454,19 +1345,14 @@
 
             return markup;
         };
->>>>>>> d122a836
 
         // define the column model for the reporting tasks table
         var reportingTasksColumnModel = [
             {id: 'moreDetails', field: 'moreDetails', name: '&nbsp;', resizable: false, formatter: moreReportingTaskDetails, sortable: true, width: 50, maxWidth: 50},
             {id: 'name', field: 'name', name: 'Name', sortable: true, resizable: true},
             {id: 'type', field: 'type', name: 'Type', sortable: true, resizable: true, formatter: typeFormatter},
-<<<<<<< HEAD
-            {id: 'state', field: 'state', name: 'State', sortable: true, resizeable: true}
-=======
             {id: 'state', field: 'state', name: 'State', sortable: true, resizeable: true, formatter: reportingTaskRunStatusFormatter},
             {id: 'actions', name: '&nbsp;', resizable: false, formatter: reportingTaskActionFormatter, sortable: false, width: 90, maxWidth: 90}
->>>>>>> d122a836
         ];
 
         // only show availability when clustered
@@ -1474,33 +1360,6 @@
             reportingTasksColumnModel.push({id: 'availability', field: 'availability', name: 'Availability', formatter: availabilityFormatter, sortable: true, resizeable: true});
         }
 
-<<<<<<< HEAD
-        // only DFM can edit reporting tasks
-        if (nf.Common.isDFM()) {
-            var reportingTaskActionFormatter = function (row, cell, value, columnDef, dataContext) {
-                var markup = '';
-
-                if (dataContext.state === 'RUNNING') {
-                    markup += '<img src="images/iconStop.png" title="Stop" class="pointer stop-reporting-task" style="margin-top: 2px;" />&nbsp;';
-                } else if (dataContext.state === 'STOPPED') {
-                    markup += '<img src="images/iconEdit.png" title="Edit" class="pointer edit-reporting-task" style="margin-top: 2px;" />&nbsp;';
-                    
-                    // only enable the start icon if the reporting task has no validation errors
-                    if (nf.Common.isEmpty(dataContext.validationErrors)) {
-                        markup += '<img src="images/iconRun.png" title="Start" class="pointer start-reporting-task" style="margin-top: 2px;"/>&nbsp;';
-                    }
-                    
-                    markup += '<img src="images/iconDelete.png" title="Remove" class="pointer delete-reporting-task" style="margin-top: 2px;" />&nbsp;';
-                }
-
-                return markup;
-            };
-
-            reportingTasksColumnModel.push({id: 'actions', name: '&nbsp;', resizable: false, formatter: reportingTaskActionFormatter, sortable: false, width: 75, maxWidth: 75});
-        }
-
-=======
->>>>>>> d122a836
         // initialize the dataview
         var reportingTasksData = new Slick.Data.DataView({
             inlineFilters: false
@@ -1542,8 +1401,6 @@
                     nf.ReportingTask.stop(reportingTask);
                 } else if (target.hasClass('delete-reporting-task')) {
                     nf.ReportingTask.remove(reportingTask);
-<<<<<<< HEAD
-=======
                 } else if (target.hasClass('reporting-task-usage')) {
                     // close the settings dialog
                     $('#shell-close-button').click();
@@ -1552,7 +1409,6 @@
                     nf.Shell.showPage('../nifi-docs/documentation?' + $.param({
                         select: nf.Common.substringAfterLast(reportingTask.type, '.')
                     }));
->>>>>>> d122a836
                 }
             } else if (reportingTasksGrid.getColumns()[args.cell].id === 'moreDetails') {
                 if (target.hasClass('view-reporting-task')) {
